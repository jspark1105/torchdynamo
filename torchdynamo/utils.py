--- conflicted
+++ resolved
@@ -555,10 +555,6 @@
             b.keys()
         ), f"keys mismatch {set(a.keys())} == {set(b.keys())}"
         for k in a.keys():
-<<<<<<< HEAD
-            if not (same(a[k], b[k], cos_similarity, tol, equal_nan=equal_nan)):
-                log.info("Accuracy failed for key name", k)
-=======
             if not (
                 same(
                     a[k],
@@ -569,8 +565,7 @@
                     exact_dtype=exact_dtype,
                 )
             ):
-                print("Accuracy failed for key name", k)
->>>>>>> d10dcccf
+                log.info("Accuracy failed for key name", k)
                 return False
         return True
     elif isinstance(a, torch.Tensor):
