import logging
import os
import sys
from os.path import abspath
from os.path import dirname

import torch

try:
    import torch._prims
    import torch._refs

    HAS_REFS_PRIMS = True
except ImportError:
    HAS_REFS_PRIMS = False


class AccessLimitingConfig:
    # log level (levels print what it says + all levels listed below it)
    # DEBUG print full traces <-- lowest level + print tracing of every instruction
    # INFO print compiled functions + graphs
    # WARN print warnings (including graph breaks)
    # ERROR print exceptions (and what user code was being processed when it occurred)
    log_level = logging.WARNING
    # Verbose will print full stack traces on warnings and errors
    verbose = False

    # verify the correctness of optimized backend
    verify_correctness = False

    # need this many ops to create an FX graph
    minimum_call_count = 1

    # turn on/off DCE pass
    dead_code_elimination = True

    # disable (for a function) when cache reaches this size
    cache_size_limit = 64

    # specializing int/float by default
    specialize_int_float = True

    # Assume these functions return constants
    constant_functions = {
        torch.jit.is_scripting: False,
        torch.jit.is_tracing: False,
        torch._C._get_tracing_state: None,
    }

    # root folder of the project
    base_dir = dirname(dirname(abspath(__file__)))

    # don't specialize on shapes and strides and put shape ops in graph
    dynamic_shapes = os.environ.get("TORCHDYNAMO_DYNAMIC_SHAPES") == "1"

    # Set this to False to assume nn.Modules() contents are immutable (similar assumption as freezing)
    guard_nn_modules = False

    # Run the FX graph as it is created to get better type information
    dynamic_propagation = True

    # Run the FX graph with FakeTensors
    fake_tensor_propagation = True

    # run FX normalization passes in optimizer
    normalize_ir = True

    # If a tensor subclass type is in this set, torchdynamo will inline the
    # __torch_function__ logic of the subclass.
    traceable_tensor_subclasses = set()

    # Raise torchdynamo internal assertions
    raise_on_assertion_error = False

    # Propagate backend exceptions up to torchdynamo.optimize
    raise_on_backend_error = True

    # If a PyTorch module is in this allowlist, torchdynamo will be allowed
    # to inline objects from it or its children.
    skipfiles_inline_module_allowlist = {torch.nn, torch.distributions}
    if HAS_REFS_PRIMS:
        skipfiles_inline_module_allowlist |= {
            torch._refs,
            torch._prims,
            torch._decomp,
        }

    # If a string representing a PyTorch module is in this ignorelist,
    # the `allowed_functions.is_allowed` function will not consider it
    # when creating a list of PyTorch functions that will appear in
    # FX IR.
    allowed_functions_module_string_ignorelist = {
        "torch.distributions",
        "torch.testing",
        "torch._refs",
        "torch._prims",
        "torch._decomp",
    }

<<<<<<< HEAD
# If a string representing a PyTorch module is in this ignorelist,
# the `allowed_functions.is_allowed` function will not consider it
# when creating a list of PyTorch functions that will appear in
# FX IR.
allowed_functions_module_string_ignorelist = {
    "torch.distributions",
    "torch.testing",
    "torch._refs",
    "torch._prims",
    "torch._decomp",
}

# Not all backends support scalars. Some calls on torch.Tensor (like .item()) return a scalar type.
# When this flag is set to False, we introduce a graph break instead of capturing.
capture_scalar_outputs = False

replay_record_enabled = False
=======
    # Compiler compilation debug info
    # 0: Nothing printed out when compilation fails
    # 1: Dump the graph out to repro.py if compilation fails
    # 2: Dumps the graph out to minify_repro.py with a minifier if compilation fails
    # 3: Always dumps the last graph ran out to minify_repro.py, useful for segfaults/irrecoverable errors
    repro_level = int(os.environ.get("COMPILER_REPRO_LEVEL", 0))

    # Not all backends support scalars. Some calls on torch.Tensor (like .item()) return a scalar type.
    # When this flag is set to False, we introduce a graph break instead of capturing.
    capture_scalar_outputs = False

    def __getattr__(self, name):
        if sys.version_info > (3, 8):
            assert hasattr(
                self, name
            ), f"Trying to get {name} - this value does not exist in torchdynamo.config"
        return object.__getattr__(self, name)

    def __setattr__(self, name, value):
        if sys.version_info > (3, 8):
            assert hasattr(
                self, name
            ), f"Trying to set {name} - this value does not exist in torchdynamo.config"
        object.__setattr__(self, name, value)

    def __delattr__(self, name):
        if sys.version_info > (3, 8):
            assert hasattr(
                self, name
            ), f"Trying to del {name} - this value does not exist in torchdynamo.config"
        object.__delattr__(self, name)


sys.modules[__name__] = AccessLimitingConfig()
>>>>>>> bfdcaae7
<|MERGE_RESOLUTION|>--- conflicted
+++ resolved
@@ -3,6 +3,7 @@
 import sys
 from os.path import abspath
 from os.path import dirname
+from types import ModuleType
 
 import torch
 
@@ -97,25 +98,6 @@
         "torch._decomp",
     }
 
-<<<<<<< HEAD
-# If a string representing a PyTorch module is in this ignorelist,
-# the `allowed_functions.is_allowed` function will not consider it
-# when creating a list of PyTorch functions that will appear in
-# FX IR.
-allowed_functions_module_string_ignorelist = {
-    "torch.distributions",
-    "torch.testing",
-    "torch._refs",
-    "torch._prims",
-    "torch._decomp",
-}
-
-# Not all backends support scalars. Some calls on torch.Tensor (like .item()) return a scalar type.
-# When this flag is set to False, we introduce a graph break instead of capturing.
-capture_scalar_outputs = False
-
-replay_record_enabled = False
-=======
     # Compiler compilation debug info
     # 0: Nothing printed out when compilation fails
     # 1: Dump the graph out to repro.py if compilation fails
@@ -126,6 +108,8 @@
     # Not all backends support scalars. Some calls on torch.Tensor (like .item()) return a scalar type.
     # When this flag is set to False, we introduce a graph break instead of capturing.
     capture_scalar_outputs = False
+
+    replay_record_enabled = False
 
     def __getattr__(self, name):
         if sys.version_info > (3, 8):
@@ -149,5 +133,4 @@
         object.__delattr__(self, name)
 
 
-sys.modules[__name__] = AccessLimitingConfig()
->>>>>>> bfdcaae7
+sys.modules[__name__] = AccessLimitingConfig()