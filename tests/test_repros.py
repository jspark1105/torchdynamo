#!/usr/bin/env pytest
import collections
import copy
import inspect
import itertools
<<<<<<< HEAD
import unittest
=======
import random
>>>>>>> dbb83776
from abc import ABC
from collections import namedtuple
from copy import deepcopy
from typing import List

import numpy as np
import torch
from torch import nn
from torch.nn import functional as F

import torchdynamo.testing
import torchdynamo.utils
from torchdynamo.testing import requires_static_shapes
from torchdynamo.testing import same


def ifdyn(count1, count2):
    if torchdynamo.config.dynamic_shapes:
        return count1
    else:
        return count2


def _do_paste_mask(masks, boxes, img_h: int, img_w: int, skip_empty: bool = True):
    # from detectron2 mask_ops.py

    device = masks.device

    if skip_empty and not torch.jit.is_scripting():
        x0_int, y0_int = torch.clamp(boxes.min(dim=0).values.floor()[:2] - 1, min=0).to(
            dtype=torch.int32
        )
        x1_int = torch.clamp(boxes[:, 2].max().ceil() + 1, max=img_w).to(
            dtype=torch.int32
        )
        y1_int = torch.clamp(boxes[:, 3].max().ceil() + 1, max=img_h).to(
            dtype=torch.int32
        )
    else:
        x0_int, y0_int = 0, 0
        x1_int, y1_int = img_w, img_h
    x0, y0, x1, y1 = torch.split(boxes, 1, dim=1)  # each is Nx1

    N = masks.shape[0]

    img_y = torch.arange(y0_int, y1_int, device=device, dtype=torch.float32) + 0.5
    img_x = torch.arange(x0_int, x1_int, device=device, dtype=torch.float32) + 0.5
    img_y = (img_y - y0) / (y1 - y0) * 2 - 1
    img_x = (img_x - x0) / (x1 - x0) * 2 - 1
    # img_x, img_y have shapes (N, w), (N, h)

    gx = img_x[:, None, :].expand(N, img_y.size(1), img_x.size(1))
    gy = img_y[:, :, None].expand(N, img_y.size(1), img_x.size(1))
    grid = torch.stack([gx, gy], dim=3)

    if not torch.jit.is_scripting():
        if not masks.dtype.is_floating_point:
            masks = masks.float()
    img_masks = F.grid_sample(masks, grid.to(masks.dtype), align_corners=False)

    if skip_empty and not torch.jit.is_scripting():
        return img_masks[:, 0], (slice(y0_int, y1_int), slice(x0_int, x1_int))
    else:
        return img_masks[:, 0], ()


def cat(tensors, dim=0):
    # from detectron2 wrappers.py
    assert isinstance(tensors, (list, tuple))
    if len(tensors) == 1:
        return tensors[0]
    return torch.cat(tensors, dim)


def shapes_to_tensor(x, device=None):
    # from detectron2 wrappers.py
    if torch.jit.is_scripting():
        return torch.as_tensor(x, device=device)
    if torch.jit.is_tracing():
        assert all(
            [isinstance(t, torch.Tensor) for t in x]
        ), "Shape should be tensor during tracing!"
        # as_tensor should not be used in tracing because it records a constant
        ret = torch.stack(x)
        if ret.device != device:  # avoid recording a hard-coded device if not necessary
            ret = ret.to(device=device)
        return ret
    return torch.as_tensor(x, device=device)


class Boxes:
    # from detectron2 poolers.py
    def __init__(self, tensor: torch.Tensor):
        """
        Args:
            tensor (Tensor[float]): a Nx4 matrix.  Each row is (x1, y1, x2, y2).
        """
        device = (
            tensor.device if isinstance(tensor, torch.Tensor) else torch.device("cpu")
        )
        tensor = torch.as_tensor(tensor, dtype=torch.float32, device=device)
        if tensor.numel() == 0:
            # Use reshape, so we don't end up creating a new tensor that does not depend on
            # the inputs (and consequently confuses jit)
            tensor = tensor.reshape((-1, 4)).to(dtype=torch.float32, device=device)
        assert tensor.dim() == 2 and tensor.size(-1) == 4, tensor.size()
        self.tensor = tensor

    def __len__(self) -> int:
        return self.tensor.shape[0]

    @property
    def device(self):
        return self.tensor.device


def convert_boxes_to_pooler_format(box_lists):
    # from detectron2 structures.py
    boxes = torch.cat([x.tensor for x in box_lists], dim=0)
    # __len__ returns Tensor in tracing.
    sizes = shapes_to_tensor([x.__len__() for x in box_lists], device=boxes.device)
    indices = torch.repeat_interleave(
        torch.arange(len(box_lists), dtype=boxes.dtype, device=boxes.device), sizes
    )
    return cat([indices[:, None], boxes], dim=1)


ReformerBackwardOutput = namedtuple(
    "ReformerBackwardOutput",
    ["attn_output", "hidden_states", "grad_attn_output", "grad_hidden_states"],
)
ReformerEncoderOutput = namedtuple(
    "ReformerEncoderOutput",
    ["hidden_states", "all_hidden_states", "all_attentions", "past_buckets_states"],
)


class _ReversibleFunction(torch.autograd.Function):
    # taken from modeling_reformer.py in huggingface
    @staticmethod
    def forward(
        ctx,
        hidden_states,
        layers,
        attention_mask,
        head_mask,
        num_hashes,
        all_hidden_states,
        all_attentions,
        past_buckets_states,
        use_cache,
        orig_sequence_length,
        output_hidden_states,
        output_attentions,
    ):
        all_buckets = ()

        # split duplicated tensor
        hidden_states, attn_output = torch.chunk(hidden_states, 2, dim=-1)

        for layer_id, (layer, layer_head_mask) in enumerate(zip(layers, head_mask)):
            if output_hidden_states is True:
                all_hidden_states.append(hidden_states)

            attn_output = layer(attn_output)

        # Add last layer
        if output_hidden_states is True:
            all_hidden_states.append(hidden_states)

        # attach params to ctx for backward
        ctx.save_for_backward(attn_output.detach(), hidden_states.detach())
        ctx.layers = layers
        ctx.all_buckets = all_buckets
        ctx.head_mask = head_mask
        ctx.attention_mask = attention_mask

        # Concatenate 2 RevNet outputs
        return torch.cat([attn_output, hidden_states], dim=-1)

    @staticmethod
    def backward(ctx, grad_hidden_states):
        grad_attn_output, grad_hidden_states = torch.chunk(
            grad_hidden_states, 2, dim=-1
        )

        # retrieve params from ctx for backward
        attn_output, hidden_states = ctx.saved_tensors

        # create tuple
        output = ReformerBackwardOutput(
            attn_output=attn_output,
            hidden_states=hidden_states,
            grad_attn_output=grad_attn_output,
            grad_hidden_states=grad_hidden_states,
        )

        # free memory
        del grad_attn_output, grad_hidden_states, attn_output, hidden_states

        layers = ctx.layers
        all_buckets = ctx.all_buckets
        head_mask = ctx.head_mask
        attention_mask = ctx.attention_mask

        for idx, layer in enumerate(layers[::-1]):
            # pop last buckets from stack
            buckets = all_buckets[-1]
            all_buckets = all_buckets[:-1]

            # backprop
            output = layer.backward_pass(
                next_attn_output=output.attn_output,
                hidden_states=output.hidden_states,
                grad_attn_output=output.grad_attn_output,
                grad_hidden_states=output.grad_hidden_states,
                head_mask=head_mask[len(layers) - idx - 1],
                attention_mask=attention_mask,
                buckets=buckets,
            )

        assert all_buckets == (), "buckets have to be empty after backpropagation"
        grad_hidden_states = torch.cat(
            [output.grad_attn_output, output.grad_hidden_states], dim=-1
        )

        # num of return vars has to match num of forward() args
        # return gradient for hidden_states arg and None for other args
        return (
            grad_hidden_states,
            None,
            None,
            None,
            None,
            None,
            None,
            None,
            None,
            None,
            None,
            None,
        )


class ReformerEncoder(torch.nn.Module):
    def __init__(self):
        super().__init__()
        self.dropout = 0.5
        self.layer_norm = torch.nn.LayerNorm(512, eps=1.0e-12)
        self.layers = [torch.nn.Linear(256, 256)]

    def forward(
        self,
        hidden_states,
        attention_mask=None,
        head_mask=[None] * 6,
        num_hashes=None,
        use_cache=False,
        orig_sequence_length=64,
        output_hidden_states=False,
        output_attentions=False,
    ):
        # hidden_states and attention lists to be filled if wished
        all_hidden_states = []
        all_attentions = []
        past_buckets_states = [((None), (None)) for i in range(len(self.layers))]

        # concat same tensor for reversible ResNet
        hidden_states = torch.cat([hidden_states, hidden_states], dim=-1)
        hidden_states = _ReversibleFunction.apply(
            hidden_states,
            self.layers,
            attention_mask,
            head_mask,
            num_hashes,
            all_hidden_states,
            all_attentions,
            past_buckets_states,
            use_cache,
            orig_sequence_length,
            output_hidden_states,
            output_attentions,
        )

        # Apply layer norm to concatenated hidden states
        hidden_states = self.layer_norm(hidden_states)

        # Apply dropout
        hidden_states = torch.nn.functional.dropout(
            hidden_states, p=self.dropout, training=self.training
        )

        return ReformerEncoderOutput(
            hidden_states=hidden_states,
            all_hidden_states=all_hidden_states,
            all_attentions=all_attentions,
            past_buckets_states=past_buckets_states,
        )


def longformer_chunk(hidden_states, window_overlap=256):
    """convert into overlapping chunks. Chunk size = 2w, overlap size = w"""

    # non-overlapping chunks of size = 2w
    hidden_states = hidden_states.view(
        hidden_states.size(0),
        hidden_states.size(1) // (window_overlap * 2),
        window_overlap * 2,
        hidden_states.size(2),
    )

    # use `as_strided` to make the chunks overlap with an overlap size = window_overlap
    chunk_size = list(hidden_states.size())
    chunk_size[1] = chunk_size[1] * 2 - 1

    chunk_stride = list(hidden_states.stride())
    chunk_stride[1] = chunk_stride[1] // 2
    return hidden_states.as_strided(size=chunk_size, stride=chunk_stride)


class PartialT5(torch.nn.Module):
    # Highly simplified T5Attention prefix
    def __init__(self):
        super(PartialT5, self).__init__()
        self.q = torch.nn.Linear(512, 512)
        self.k = torch.nn.Linear(512, 512)
        self.v = torch.nn.Linear(512, 512)

    def forward(
        self,
        hidden_states,
        key_value_states=None,
        past_key_value=None,
        query_length=None,
    ):
        batch_size, seq_length = hidden_states.shape[:2]

        real_seq_length = seq_length

        if past_key_value is not None:
            assert (
                len(past_key_value) == 2
            ), f"past_key_value should have 2 past states: keys and values. Got { len(past_key_value)} past states"
            real_seq_length += (
                past_key_value[0].shape[2] if query_length is None else query_length
            )

        def shape(states):
            """projection"""
            return states.view(batch_size, -1, 8, 64).transpose(1, 2)

        def project(hidden_states, proj_layer, key_value_states, past_key_value):
            """projects hidden states correctly to key/query states"""
            if key_value_states is None:
                # self-attn
                # (batch_size, n_heads, seq_length, dim_per_head)
                hidden_states = shape(proj_layer(hidden_states))
            elif past_key_value is None:
                # cross-attn
                # (batch_size, n_heads, seq_length, dim_per_head)
                hidden_states = shape(proj_layer(key_value_states))

            if past_key_value is not None:
                if key_value_states is None:
                    # self-attn
                    # (batch_size, n_heads, key_length, dim_per_head)
                    hidden_states = torch.cat([past_key_value, hidden_states], dim=2)
                else:
                    # cross-attn
                    hidden_states = past_key_value
            return hidden_states

        # get query states
        query_states = shape(
            self.q(hidden_states)
        )  # (batch_size, n_heads, seq_length, dim_per_head)

        # get key/value states
        key_states = project(
            hidden_states,
            self.k,
            key_value_states,
            past_key_value[0] if past_key_value is not None else None,
        )
        value_states = project(
            hidden_states,
            self.v,
            key_value_states,
            past_key_value[1] if past_key_value is not None else None,
        )

        # compute scores
        scores = torch.matmul(query_states, key_states.transpose(3, 2))

        # (truncated here )
        return scores, value_states


class ChunkReformerFeedForward(torch.nn.Module):
    # simplified from HF modeling_reformer.py
    def __init__(self):
        super().__init__()
        self.layer_norm = torch.nn.LayerNorm(256, eps=1e-12)
        self.dense = torch.nn.Linear(256, 256)
        self.output = torch.nn.Linear(256, 256)

    def forward(self, attention_output):
        return apply_chunking_to_forward(
            self.forward_chunk,
            attention_output + 1,
        )

    def forward_chunk(self, hidden_states):
        hidden_states = self.layer_norm(hidden_states)
        hidden_states = self.dense(hidden_states)
        return self.output(hidden_states)


def apply_chunking_to_forward(forward_fn, *input_tensors):
    # simplified from HF model_utils.py
    assert len(input_tensors) > 0
    tensor_shape = input_tensors[0].shape[1]
    assert all(input_tensor.shape[1] == tensor_shape for input_tensor in input_tensors)
    num_args_in_forward_chunk_fn = len(inspect.signature(forward_fn).parameters)
    if num_args_in_forward_chunk_fn != len(input_tensors):
        raise ValueError()

    return forward_fn(*input_tensors)


class FakeMamlInner(torch.nn.Module):
    def __init__(self):
        super(FakeMamlInner, self).__init__()
        self.linear = torch.nn.Linear(784, 5)

    def forward(self, x, ignored=None, bn_training=False):
        return self.linear(x.view(x.shape[0], -1))


class PartialMaml(torch.nn.Module):
    # Highly simplified version of maml.meta.Meta.finetuning
    def __init__(self):
        super(PartialMaml, self).__init__()
        self.net = FakeMamlInner()
        self.update_step_test = 10
        self.update_lr = 0.4

    def forward(self, x_spt, y_spt, x_qry, y_qry):
        querysz = x_qry.size(0)

        corrects = [0 for _ in range(self.update_step_test + 1)]

        # in order to not ruin the state of running_mean/variance and bn_weight/bias
        # we finetunning on the copied model instead of self.net
        net = deepcopy(self.net)

        # 1. run the i-th task and compute loss for k=0
        logits = net(x_spt)
        loss = F.cross_entropy(logits, y_spt)
        grad = torch.autograd.grad(loss, net.parameters())
        fast_weights = list(
            map(lambda p: p[1] - self.update_lr * p[0], zip(grad, net.parameters()))
        )

        # this is the loss and accuracy before first update
        with torch.no_grad():
            # [setsz, nway]
            logits_q = net(x_qry, net.parameters(), bn_training=True)
            # [setsz]
            pred_q = F.softmax(logits_q, dim=1).argmax(dim=1)
            # scalar
            correct = torch.eq(pred_q, y_qry).sum().item()
            corrects[0] = corrects[0] + correct

        # this is the loss and accuracy after the first update
        with torch.no_grad():
            # [setsz, nway]
            logits_q = net(x_qry, fast_weights, bn_training=True)
            # [setsz]
            pred_q = F.softmax(logits_q, dim=1).argmax(dim=1)
            # scalar
            correct = torch.eq(pred_q, y_qry).sum().item()
            corrects[1] = corrects[1] + correct

        del net

        accs = torch.tensor(corrects) / querysz

        return accs


class ModelOutput(collections.OrderedDict):
    """based on file_utils.py in HuggingFace"""

    def __getitem__(self, k):
        if isinstance(k, str):
            inner_dict = {k: v for (k, v) in self.items()}
            return inner_dict[k]
        else:
            return self.to_tuple()[k]

    def __setattr__(self, name, value):
        if name in self.keys() and value is not None:
            # Don't call self.__setitem__ to avoid recursion errors
            super().__setitem__(name, value)
        super().__setattr__(name, value)

    def __setitem__(self, key, value):
        # Will raise a KeyException if needed
        super().__setitem__(key, value)
        # Don't call self.__setattr__ to avoid recursion errors
        super().__setattr__(key, value)

    def to_tuple(self):
        return tuple(self[k] for k in self.keys())


def create_rand_mask_from_inputs(
    from_blocked_mask,
    to_blocked_mask,
    rand_attn,
    num_attention_heads,
    num_rand_blocks,
    batch_size,
    from_seq_length,
    from_block_size,
):
    """taken from HF modeling_big_bird.py"""
    num_windows = from_seq_length // from_block_size - 2
    rand_mask = torch.stack(
        [p1[i1.flatten()] for p1, i1 in zip(to_blocked_mask, rand_attn)]
    )
    rand_mask = rand_mask.view(
        batch_size, num_attention_heads, num_windows, num_rand_blocks * from_block_size
    )
    rand_mask = torch.einsum("blq,bhlk->bhlqk", from_blocked_mask[:, 1:-1], rand_mask)
    return rand_mask


class SequentialAppendList(torch.nn.Sequential):
    """from timm/models/vovnet.py"""

    def __init__(self, *args):
        super(SequentialAppendList, self).__init__(*args)

    def forward(self, x: torch.Tensor, concat_list: List[torch.Tensor]) -> torch.Tensor:
        for i, module in enumerate(self):
            if i == 0:
                concat_list.append(module(x))
            else:
                concat_list.append(module(concat_list[-1]))
        x = torch.cat(concat_list, dim=1)
        return x, concat_list


class BatchNormAct2d(torch.nn.BatchNorm2d):
    """Taken from timm"""

    def __init__(
        self,
        num_features,
        eps=1e-5,
        momentum=0.1,
        affine=True,
        track_running_stats=True,
        act_layer=torch.nn.ReLU,
        inplace=True,
    ):
        super(BatchNormAct2d, self).__init__(
            num_features,
            eps=eps,
            momentum=momentum,
            affine=affine,
            track_running_stats=track_running_stats,
        )
        self.act = act_layer(inplace=inplace)

    @torch.jit.ignore
    def _forward_python(self, x):
        return super().forward(x)

    def forward(self, x):
        if torch.jit.is_scripting():
            x = self._forward_jit(x)
        else:
            x = self._forward_python(x)
        x = self.act(x)
        return x


def get_parameter_dtype(parameter):
    """from huggingface model_utils.py"""
    try:
        return next(parameter.parameters()).dtype
    except StopIteration:
        # For nn.DataParallel compatibility in PyTorch 1.5

        def find_tensor_attributes(module):
            tuples = [(k, v) for k, v in module.__dict__.items() if torch.is_tensor(v)]
            return tuples

        gen = parameter._named_members(get_members_fn=find_tensor_attributes)
        first_tuple = next(gen)
        return first_tuple[1].dtype


class DummyConfig:
    attn_layers = ["local", "lsh", "local", "lsh", "local", "lsh"]
    lsh_attn_chunk_length = 64
    local_attn_chunk_length = 64


def _get_min_chunk_len(config):
    """from hf_Reformer"""
    attn_types = config.attn_layers
    attn_types_set = set(attn_types)
    if len(attn_types_set) == 1 and attn_types[0] == "lsh":
        return config.lsh_attn_chunk_length
    elif len(attn_types_set) == 1 and attn_types[0] == "local":
        return config.local_attn_chunk_length
    elif len(attn_types_set) == 2 and attn_types_set == set(["lsh", "local"]):
        return min(config.lsh_attn_chunk_length, config.local_attn_chunk_length)
    else:
        raise NotImplementedError(
            f"Only attn layer types 'lsh' and 'local' exist, but `config.attn_layers`: {config.attn_layers}. Select "
            "attn layer types from ['lsh', 'local'] only."
        )


def _stable_argsort(vector, dim):
    """from hf_Reformer"""
    # this function scales the vector so that torch.argsort is stable.
    # torch.argsort is not stable on its own
    scale_offset = torch.arange(vector.shape[dim], device=vector.device).view(1, 1, -1)
    scale_offset = scale_offset.expand(vector.shape)
    scaled_vector = vector.shape[dim] * vector + (scale_offset % vector.shape[dim])
    return torch.argsort(scaled_vector, dim=dim)


def _get_sorted_bucket_idx_and_undo_sorted_bucket_idx(buckets):
    """from hf_Reformer"""
    # no gradients are needed
    with torch.no_grad():
        # hash-based sort
        sorted_bucket_idx = _stable_argsort(buckets, dim=-1)

        # create simple indices to scatter to, to have undo sort
        indices = (
            torch.arange(sorted_bucket_idx.shape[-1], device=buckets.device)
            .view(1, 1, -1)
            .expand(sorted_bucket_idx.shape)
        )

        # get undo sort
        undo_sorted_bucket_idx = sorted_bucket_idx.new(*sorted_bucket_idx.size())
        undo_sorted_bucket_idx.scatter_(-1, sorted_bucket_idx, indices)

    return sorted_bucket_idx, undo_sorted_bucket_idx


class FeedForwardLayer(nn.Module):
    def __init__(self, d_model, dim_feedforward, activation, dropout) -> None:
        super(FeedForwardLayer, self).__init__()
        self.linear1 = nn.Linear(d_model, dim_feedforward)
        self.activation = activation
        self.dropout1 = nn.Dropout(dropout)
        self.linear2 = nn.Linear(dim_feedforward, d_model)
        self.dropout2 = nn.Dropout(dropout)

    def forward(self, x):
        return self.dropout2(
            self.linear2(self.dropout1(self.activation(self.linear1(x))))
        )


class TransformerEncoderLayer(nn.Module):
    def __init__(
        self,
        d_model,
        nhead,
        dim_feedforward=2048,
        dropout=0.1,
        activation=nn.ReLU(),
        layer_norm_eps=1e-5,
    ):
        super(TransformerEncoderLayer, self).__init__()
        self.self_attn = nn.MultiheadAttention(d_model, nhead, dropout=dropout)
        self.norm1 = nn.LayerNorm(d_model, eps=layer_norm_eps)
        self.norm2 = nn.LayerNorm(d_model, eps=layer_norm_eps)
        self.dropout = nn.Dropout(dropout)
        self.ff_block = FeedForwardLayer(d_model, dim_feedforward, activation, dropout)

    def forward(self, src, src_mask=None, src_key_padding_mask=None):
        x = src
        x = self.norm1(x + self._sa_block(x, src_mask, src_key_padding_mask))
        x = self.norm2(x + self._ff_block(x))
        return x

    # self-attention block
    def _sa_block(self, x, attn_mask, key_padding_mask):
        x = self.self_attn(
            x,
            x,
            x,
            attn_mask=attn_mask,
            key_padding_mask=key_padding_mask,
            need_weights=False,
        )[0]
        return self.dropout(x)

    # feed forward block
    def _ff_block(self, x):
        return self.ff_block(x)


class ReproTests(torchdynamo.testing.TestCase):
    def test_do_paste_mask(self):
        torchdynamo.utils.counters.clear()
        with torchdynamo.optimize(torchdynamo.testing.CompileCounter()):
            _do_paste_mask(
                torch.randn(1, 1, 28, 28),
                torch.tensor([[0.0, 1, 2, 4]]) * 1,
                427,
                640,
                True,
            )
            _do_paste_mask(
                torch.randn(1, 1, 28, 28),
                torch.tensor([[0.0, 1, 2, 4]]) * 2,
                427,
                640,
                True,
            )
            _do_paste_mask(
                torch.randn(1, 1, 28, 28),
                torch.tensor([[0.0, 1, 2, 4]]) * 3,
                612,
                612,
                True,
            )
            _do_paste_mask(
                torch.randn(1, 1, 28, 28),
                torch.tensor([[0.0, 1, 2, 4]]) * 4,
                612,
                612,
                True,
            )
            _do_paste_mask(
                torch.randn(1, 1, 28, 28),
                torch.tensor([[0.0, 1, 2, 4]]) * 2,
                427,
                640,
                False,
            )
        self.assertGreaterEqual(torchdynamo.utils.counters["frames"]["ok"], 3)
        self.assertEqual(
            torchdynamo.utils.counters["frames"]["total"],
            torchdynamo.utils.counters["frames"]["ok"],
        )

    def test_convert_boxes_to_pooler_format(self):
        boxes1 = [
            Boxes(torch.arange(0, 8).reshape((2, 4))),
            Boxes(torch.arange(8, 16).reshape((2, 4))),
        ]
        boxes2 = [
            Boxes(torch.arange(16, 20).reshape((1, 4))),
            Boxes(torch.arange(20, 24).reshape((1, 4))),
        ]
        correct1 = convert_boxes_to_pooler_format(boxes1)
        correct2 = convert_boxes_to_pooler_format(boxes2)
        cnt = torchdynamo.testing.CompileCounter()
        with torchdynamo.optimize(cnt):
            self.assertTrue(same(convert_boxes_to_pooler_format(boxes1), correct1))
            self.assertTrue(same(convert_boxes_to_pooler_format(boxes2), correct2))

        self.assertEqual(cnt.frame_count, ifdyn(1, 4))
        self.assertEqual(cnt.op_count, 10)

    def test_boxes_len(self):
        def fn(boxes):
            return len(boxes) + boxes.__len__() + boxes.tensor

        boxes1 = Boxes(torch.arange(0, 8).reshape((2, 4)))
        cnt = torchdynamo.testing.CompileCounter()
        with torchdynamo.optimize_assert(cnt):
            self.assertTrue(same(fn(boxes1), boxes1.tensor + 4.0))

        self.assertEqual(cnt.frame_count, 1)
        self.assertEqual(cnt.op_count, ifdyn(6, 1))

    def _reformer(self, nopython):
        input = torch.randn([1, 64, 256])
        model = ReformerEncoder()
        torch.manual_seed(1337)
        correct = copy.deepcopy(model)(input)
        cnt = torchdynamo.testing.CompileCounter()
        with torchdynamo.optimize(cnt, nopython=nopython):
            torch.manual_seed(1337)
            self.assertTrue(same(model(input), correct))
        return cnt

    def test_reformer_eval(self):
        with torch.no_grad():
            cnt = self._reformer(nopython=True)
        self.assertEqual(cnt.frame_count, 1)
        self.assertEqual(cnt.op_count, 10)

    def test_reformer_train(self):
        with torch.enable_grad():
            cnt = self._reformer(nopython=False)
        # cant inline torch.autograd.Function means graph break
        self.assertEqual(cnt.frame_count, 4)
        self.assertEqual(cnt.op_count, 10)

    def test_longformer_chunk(self):
        input1 = torch.randn([1, 4096, 1])
        input2 = torch.randn([12, 4096, 64])
        correct1 = longformer_chunk(input1)
        correct2 = longformer_chunk(input2)
        cnt = torchdynamo.testing.CompileCounter()
        with torchdynamo.optimize_assert(cnt):
            self.assertTrue(same(longformer_chunk(input1), correct1))
            self.assertTrue(same(longformer_chunk(input2), correct2))
            self.assertTrue(same(longformer_chunk(input1), correct1))
            self.assertTrue(same(longformer_chunk(input2), correct2))

        self.assertEqual(cnt.frame_count, ifdyn(1, 2))
        self.assertEqual(cnt.op_count, ifdyn(19, 4))

    def test_hf_t5_forward(self):
        input = torch.randn([1, 2048, 512])
        model = PartialT5()
        correct = model(input)
        cnt = torchdynamo.testing.CompileCounter()
        with torchdynamo.optimize_assert(cnt):
            self.assertTrue(same(model(input), correct))

        self.assertEqual(cnt.frame_count, 1)
        self.assertEqual(cnt.op_count, ifdyn(14, 11))

    @unittest.skip("TODO")
    @requires_static_shapes
    def test_chunk_reformer_ff(self):
        input = torch.randn([1, 4096, 256])
        model = ChunkReformerFeedForward()
        correct = model(input)
        cnt = torchdynamo.testing.CompileCounter()
        with torchdynamo.optimize_assert(cnt):
            self.assertTrue(same(model(input), correct))

        self.assertEqual(cnt.frame_count, 1)
        self.assertEqual(cnt.op_count, 4)

    def test_maml(self):
        a = torch.randn(5, 1, 28, 28)
        b = torch.zeros(5, dtype=torch.int64)
        c = torch.randn(75, 1, 28, 28)
        d = torch.zeros(75, dtype=torch.int64)
        model = PartialMaml()
        correct = model(a, b, c, d)
        cnt = torchdynamo.testing.CompileCounter()
        with torchdynamo.optimize(cnt):
            for _ in range(10):
                self.assertTrue(same(model(a, b, c, d), correct))

        self.assertEqual(cnt.frame_count, ifdyn(5, 4))
        self.assertEqual(cnt.op_count, ifdyn(36, 29))

    def test_hf_model_output(self):
        ex = ModelOutput(a=torch.randn(10), b=torch.randn(10), c=torch.randn(10))

        def fn1(x):
            return x["a"] + 1

        def fn2(x):
            return x.a + 1

        def fn3(x):
            return x.to_tuple()[0] + 1

        def fn4(x):
            return x[0] + 1

        for fn in (fn1, fn2, fn3, fn4):
            cnt = torchdynamo.testing.CompileCounter()
            with torchdynamo.optimize_assert(cnt):
                self.assertTrue(same(fn(ex), ex.a + 1))
            self.assertEqual(cnt.frame_count, 1)
            self.assertEqual(cnt.op_count, 1)

    @requires_static_shapes
    def test_create_rand_mask_from_inputs(self):
        args = [
            torch.randn([1, 64, 64]),
            torch.randn([1, 64, 64]),
            torch.zeros([1, 12, 62, 3], dtype=torch.int64),
            12,
            3,
            1,
            4096,
            64,
        ]
        correct = create_rand_mask_from_inputs(*args)

        cnt = torchdynamo.testing.CompileCounter()
        with torchdynamo.optimize_assert(cnt):
            self.assertTrue(same(create_rand_mask_from_inputs(*args), correct))
        self.assertEqual(cnt.frame_count, 1)
        self.assertEqual(cnt.op_count, 8)

    def test_seq_append_list(self):
        x = torch.randn(4, 10)
        model = SequentialAppendList(
            torch.nn.Linear(10, 10),
            torch.nn.ReLU(),
            torch.nn.Linear(10, 10),
            torch.nn.ReLU(),
        )
        # this one is tricky because it mutates the list provided as an input
        l1 = [x]
        l2 = [x]
        correct, _ = model(x, l1)
        cnt = torchdynamo.testing.CompileCounter()
        with torchdynamo.optimize_assert(cnt):
            result, l3 = model(x, l2)
            self.assertTrue(same(result, correct))
        self.assertTrue(same(l1, l2))
        self.assertIs(l2, l3)
        self.assertEqual(cnt.frame_count, 1)
        self.assertEqual(cnt.op_count, 5)

    def test_batch_norm_act(self):
        a = torch.randn(5, 1, 28, 28)
        model = BatchNormAct2d(1).eval()
        correct = model(a)
        cnt = torchdynamo.testing.CompileCounter()
        with torchdynamo.optimize_assert(cnt):
            self.assertTrue(same(model(a), correct))

        self.assertEqual(cnt.frame_count, 1)
        self.assertEqual(cnt.op_count, 2)

    def test_get_parameter_dtype(self):
        model = SequentialAppendList(
            torch.nn.Linear(10, 10),
            torch.nn.ReLU(),
        )

        def test_fn(model, x):
            return x + torch.randn(10, dtype=get_parameter_dtype(model))

        cnt = torchdynamo.testing.CompileCounter()
        with torchdynamo.optimize_assert(cnt):
            self.assertEqual(test_fn(model, torch.randn(10)).dtype, torch.float32)
        self.assertEqual(cnt.frame_count, 1)
        self.assertEqual(cnt.op_count, 2)

    def test_nn_parameter(self):
        def test_fn():
            a = torch.nn.Parameter(torch.randn(5, 5))
            # Checks that TensorVariable stores the type information correctly
            self.assertTrue(isinstance(a, torch.nn.Parameter))
            return a

        cnt = torchdynamo.testing.CompileCounter()
        with torchdynamo.optimize(cnt):
            test_fn()

    def test_Size(self):
        def test_fn():
            a = torch.randn(4)
            x = torch.Size([1, 2, 3])
            # Checks that SizeVariable return torch.Size object
            assert isinstance(x, torch.Size)
            # Causes graph breaks and checks reconstruction of SizeVariable
            # object
            self.assertIsInstance(x, torch.Size)
            return a

        cnt = torchdynamo.testing.CompileCounter()
        with torchdynamo.optimize(cnt):
            test_fn()

    def test_indexing_with_list(self):
        def test_fn():
            def run_test(tensor, *idx):
                npt = tensor.numpy()
                assert npt[idx].shape == tensor[idx].shape

            x = torch.arange(0, 10)
            cases = [
                [None, None],
                [1, None],
            ]

            for case in cases:
                run_test(x, *case)

            return torch.randn(4)

        cnt = torchdynamo.testing.CompileCounter()
        with torchdynamo.optimize(cnt):
            test_fn()

    def test_reformer_min_chunk_len(self):
        def test_fn(cfg):
            t = torch.empty(10)
            t.fill_(_get_min_chunk_len(cfg))
            return t[0]

        cfg = DummyConfig()
        cnt = torchdynamo.testing.CompileCounter()
        with torchdynamo.optimize_assert(cnt):
            self.assertEqual(test_fn(cfg), 64)
        self.assertEqual(cnt.frame_count, 1)
        self.assertEqual(cnt.op_count, 3)

    def test_reformer_sorting(self):
        x = torch.zeros([1, 12, 4096], dtype=torch.int64)
        correct = _get_sorted_bucket_idx_and_undo_sorted_bucket_idx(x)

        cnt = torchdynamo.testing.CompileCounter()
        with torchdynamo.optimize_assert(cnt):
            self.assertTrue(
                same(_get_sorted_bucket_idx_and_undo_sorted_bucket_idx(x), correct)
            )
        self.assertEqual(cnt.frame_count, 1)
        self.assertEqual(cnt.op_count, ifdyn(28, 14))

    def test_recursive_map(self):
        # https://github.com/pytorch/torchdynamo/issues/132
        def _recursive_map(struct, batch_dim=0):
            for k, v in struct.items():
                if v is not None:
                    if isinstance(v, dict):
                        _recursive_map(v)
                    else:
                        struct[k] = v

        def toy_example(a, b, v):
            x = a / (torch.abs(a) + 1)
            if v is not None:
                _recursive_map(v)
            return x * b

        cnt = torchdynamo.testing.CompileCounter()
        with torchdynamo.optimize(cnt):
            toy_example(
                torch.randn(10),
                torch.randn(10),
                {"layer0": {"memory_keys": torch.randn(10)}},
            )
        self.assertEqual(cnt.frame_count, 1)
        self.assertEqual(cnt.op_count, 4)

    def test_issue175(self):
        n_heads = 2
        d_model = 64
        model = TransformerEncoderLayer(d_model, n_heads)
        inp = torch.randn(1, d_model)
        cnt = torchdynamo.testing.CompileCounter()
        with torchdynamo.optimize(cnt, nopython=True):
            model(inp)
            model(inp)
        self.assertEqual(cnt.frame_count, 1)
        self.assertEqual(cnt.op_count, 12)

    def test_exec_import(self):
        def fn1():
            exec("import math")

        def fn2():
            try:
                math.sqrt(4)
                return False
            except NameError:
                return True

        def fn3():
            fn1()
            return fn2()

        self.assertTrue(fn3())
        with torchdynamo.optimize("eager"):
            self.assertTrue(fn3())

    def test_exec_wildcard_import(self):
        # Test that globals are not carried over from frame to frame
        def fn1():
            exec("from torch import *")

        def fn2():
            x = torch.zeros(4)
            for i in range(5):
                x = x + i
            return x

        def fn3():
            fn1()
            return fn2()

        ref = fn3()
        with torchdynamo.optimize("eager"):
            res = fn3()
        self.assertTrue(same(ref, res))

    def test_with_on_graph_break_inst(self):
        def reversible(x):
            print("Hello world")  # Cause graph break so inline fails
            return torch.sin(torch.cos(x))

        def fn(x):
            with torch.enable_grad():
                a = torch.sin(x)
                b = reversible(a)
                c = torch.sigmoid(b)
                c.sum().backward()
                return x.grad

        x = torch.randn(3, requires_grad=True)
        x.grad = None
        with torch.no_grad():
            ref = fn(x)

        x.grad = None
        with torchdynamo.optimize("eager"):
            with torch.no_grad():
                res = fn(x)
        self.assertTrue(same(ref, res))

    def test_abc_setattr(self):
        # tests that we correctly bail out of __setattr__ calls

        # TODO: does not ensure ABC classes are correctly inferred as ClassVariables
        # (doesn't test the fix for 'super()')

        class BaseModule(torch.nn.Module, ABC):
            def blah(self, x):
                return x + 1

        class Derived(BaseModule):
            def __setattr__(self, name, value) -> None:
                super().__setattr__(name, value)

            def forward(self, x):
                # expect a graph break on __setattr__
                self.foo = 0
                return self.blah(x)

            def blah(self, x):
                return super().blah(x)

        x = torch.randn(3, requires_grad=True)
        with torchdynamo.optimize("eager"):
            mod = Derived()
            mod(x)

        self.assertGreaterEqual(torchdynamo.utils.counters["frames"]["ok"], 3)
        self.assertGreaterEqual(torchdynamo.utils.counters["frames"]["total"], 3)

    def test_guard_fail_tensor_bool(self):
        @torchdynamo.skip
        def fn():
            condition_shape = (5, 5)
            dtypes = (torch.bool,)
            shapes = (
                (),
                (5,),
                (1, 5),
            )

            tensors = list(
                [
                    torch.empty(shape, dtype=dtype).fill_(17)
                    for shape, dtype in itertools.product(shapes, dtypes)
                ]
            )

            x_vals = (5.0, *tensors)
            y_vals = (6.0, *tensors)

            @torchdynamo.disable
            def get_expected(condition, x, y):
                x_np = x.cpu().numpy() if isinstance(x, torch.Tensor) else x
                y_np = y.cpu().numpy() if isinstance(y, torch.Tensor) else y
                return torch.from_numpy(
                    np.where(condition.cpu().numpy(), x_np, y_np)
                ).to(common_dtype)

            for x, y in zip(x_vals, y_vals):
                condition = torch.empty(*condition_shape, dtype=torch.bool).bernoulli_()
                common_dtype = torch.result_type(x, y)

                def check_equal(condition, x, y):
                    # NumPy aggressively promotes to double, hence cast to output to correct dtype
                    expected = get_expected(condition, x, y)
                    result = torch.where(condition, x, y)
                    assert torch.allclose(expected, result)

                check_equal(condition, x, y)
                check_equal(condition, y, x)

        fn()
        with torchdynamo.optimize("eager"):
            fn()

    def test_guard_fail_nested_tuple(self):
        def fn(args):
            return torch.ones(()), args[0] * 2

        with torchdynamo.optimize("eager"):
            # This adds a tensor check on args[1][0] and args[1][1]
            args = (torch.ones(1), (torch.ones(1), torch.ones(1)))
            ref = fn(args)
            args = (torch.ones(1), torch.ones(1))
            res = fn(args)

        self.assertTrue(same(ref, res))

    def test_numpy_list(self):
        @torchdynamo.disable
        def rand_gen():
            return list(np.array([random.randint(5, 10) for _ in range(10)]))

        def fn(x):
            random_list = rand_gen()
            z = torch.LongTensor(random_list)
            return x * z

        x = torch.ones(10) * 2

        random.seed(0)
        ref0 = fn(x)
        ref1 = fn(x)

        random.seed(0)
        with torchdynamo.optimize("eager"):
            res0 = fn(x)
            res1 = fn(x)

        self.assertTrue(same(ref0, res0))
        self.assertTrue(same(ref1, res1))<|MERGE_RESOLUTION|>--- conflicted
+++ resolved
@@ -3,11 +3,8 @@
 import copy
 import inspect
 import itertools
-<<<<<<< HEAD
+import random
 import unittest
-=======
-import random
->>>>>>> dbb83776
 from abc import ABC
 from collections import namedtuple
 from copy import deepcopy
